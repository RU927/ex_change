--- conflicted
+++ resolved
@@ -38,11 +38,8 @@
     "bittrex",
     "kucoin",
     "bitcoin_com",
-<<<<<<< HEAD
-    "eterbase"
-=======
+    "eterbase",
     "kraken"
->>>>>>> 6b531a68
 }
 
 DEXES = {
@@ -64,11 +61,8 @@
     "huobi": "ETH-USDT",
     "liquid": "ETH-USD",
     "radar_relay": "ZRX-WETH",
-<<<<<<< HEAD
-    "eterbase": "ETHEUR"
-=======
+    "eterbase": "ETH-EUR",
     "kraken": "XETH-USDC"
->>>>>>> 6b531a68
 }
 
 EXAMPLE_ASSETS = {
@@ -82,11 +76,8 @@
     "huobi": "eth",
     "liquid": "ETH",
     "radar_relay": "ZRX",
-<<<<<<< HEAD
-    "eterbase": "ETH"
-=======
+    "eterbase": "ETH",
     "kraken": "XETH"
->>>>>>> 6b531a68
 }
 
 MAXIMUM_OUTPUT_PANE_LINE_COUNT = 1000
