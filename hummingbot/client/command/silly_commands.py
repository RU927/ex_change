import asyncio
from typing import (
    TYPE_CHECKING,
)
from hummingbot.core.utils.async_utils import safe_ensure_future

if TYPE_CHECKING:
    from hummingbot.client.hummingbot_application import HummingbotApplication

RESOURCES_PATH = "hummingbot/client/command/silly_resources/"


class SillyCommands:

    def be_silly(self,  # type: HummingbotApplication
                 raw_command: str) -> bool:
        command = raw_command.split(" ")[0]
        if command == "hummingbot":
            safe_ensure_future(self.silly_hummingbot())
            return True
        elif command == "roger":
            safe_ensure_future(self.silly_roger())
            return True
<<<<<<< HEAD
        elif command == "rein":
            safe_ensure_future(self.silly_rein())
            return True    
=======
        elif command == "dennis":
            safe_ensure_future(self.silly_dennis())
            return True
>>>>>>> a9f12ed2
        else:
            return False

    async def silly_hummingbot(self,  # type: HummingbotApplication
                               ):
        last_output = "\n".join(self.app.output_field.document.lines)
        self.placeholder_mode = True
        self.app.hide_input = True
        self.clear_output_field()
        for _ in range(0, 3):
            await self.cls_n_display(self.yield_alert())
            await asyncio.sleep(0.5)
            self.clear_output_field()
        hb_with_flower_1 = open(f"{RESOURCES_PATH}hb_with_flower_1.txt").readlines()
        hb_with_flower_2 = open(f"{RESOURCES_PATH}hb_with_flower_2.txt").readlines()
        hb_with_flower_up_close_1 = open(f"{RESOURCES_PATH}hb_with_flower_up_close_1.txt").readlines()
        hb_with_flower_up_close_2 = open(f"{RESOURCES_PATH}hb_with_flower_up_close_2.txt").readlines()
        for _ in range(0, 2):
            for _ in range(0, 5):
                await self.cls_n_display(hb_with_flower_1, 0.125)
                await self.cls_n_display(hb_with_flower_2, 0.125)
            for _ in range(0, 5):
                await self.cls_n_display(hb_with_flower_up_close_1, 0.125)
                await self.cls_n_display(hb_with_flower_up_close_2, 0.125)
        self.app.log(last_output)
        self.placeholder_mode = False
        self.app.hide_input = False

    async def silly_roger(self,  # type: HummingbotApplication
                          ):
        last_output = "\n".join(self.app.output_field.document.lines)
        self.placeholder_mode = True
        self.app.hide_input = True
        self.clear_output_field()
        for _ in range(0, 3):
            await self.cls_n_display(self.yield_alert("roger"))
            await asyncio.sleep(0.4)
            self.clear_output_field()
        roger_1 = open(f"{RESOURCES_PATH}roger_1.txt").readlines()
        roger_2 = open(f"{RESOURCES_PATH}roger_2.txt").readlines()
        roger_3 = open(f"{RESOURCES_PATH}roger_3.txt").readlines()
        roger_4 = open(f"{RESOURCES_PATH}roger_4.txt").readlines()
        for _ in range(0, 2):
            for _ in range(0, 3):
                await self.cls_n_display(roger_1, 0.1)
                await asyncio.sleep(0.3)
                await self.cls_n_display(roger_2, 0.35)
                await self.cls_n_display(roger_1, 0.25)
                await self.cls_n_display(roger_3, 0.35)
                await self.cls_n_display(roger_1, 0.25)
                await asyncio.sleep(0.4)
            for _ in range(0, 2):
                await self.cls_n_display(roger_4, 0.125)
                await self.cls_n_display(roger_1, 0.3)
                await self.cls_n_display(roger_4, 0.2)
            await asyncio.sleep(0.15)
        self.app.log(last_output)
        self.placeholder_mode = False
        self.app.hide_input = False

<<<<<<< HEAD
    async def silly_rein(self,  # type: HummingbotApplication
                          ):
=======
    async def silly_dennis(self,  # type: HummingbotApplication
                           ):
>>>>>>> a9f12ed2
        last_output = "\n".join(self.app.output_field.document.lines)
        self.placeholder_mode = True
        self.app.hide_input = True
        self.clear_output_field()
<<<<<<< HEAD
        for _ in range(0, 2):
            await self.cls_n_display(self.yield_alert("rein"))
            await asyncio.sleep(0.4)
            self.clear_output_field()    
        rein_1 = open(f"{RESOURCES_PATH}rein_1.txt").readlines()
        rein_2 = open(f"{RESOURCES_PATH}rein_2.txt").readlines()
        rein_3 = open(f"{RESOURCES_PATH}rein_3.txt").readlines()
        for _ in range(0, 2):
                await self.cls_n_display(rein_1, 0.5)
                await self.cls_n_display(rein_2, 0.5)
                await self.cls_n_display(rein_3, 0.5)
        await asyncio.sleep(0.3)
=======
        dennis_loading_1 = open(f"{RESOURCES_PATH}dennis_loading_1.txt").readlines()
        dennis_loading_2 = open(f"{RESOURCES_PATH}dennis_loading_2.txt").readlines()
        dennis_loading_3 = open(f"{RESOURCES_PATH}dennis_loading_3.txt").readlines()
        dennis_loading_4 = open(f"{RESOURCES_PATH}dennis_loading_4.txt").readlines()
        for _ in range(0, 1):
            await self.cls_n_display(dennis_loading_1, 1)
            await self.cls_n_display(dennis_loading_2, 1)
            await self.cls_n_display(dennis_loading_3, 1)
            await self.cls_n_display(dennis_loading_4, 1)
            await asyncio.sleep(0.5)
        dennis_1 = open(f"{RESOURCES_PATH}dennis_1.txt").readlines()
        dennis_2 = open(f"{RESOURCES_PATH}dennis_2.txt").readlines()
        dennis_3 = open(f"{RESOURCES_PATH}dennis_3.txt").readlines()
        dennis_4 = open(f"{RESOURCES_PATH}dennis_4.txt").readlines()
        for _ in range(0, 1):
            await self.cls_n_display(dennis_1, 1)
            await self.cls_n_display(dennis_2, 1)
            await self.cls_n_display(dennis_3, 1)
            await self.cls_n_display(dennis_4, 1)
        await asyncio.sleep(4)
>>>>>>> a9f12ed2
        self.app.log(last_output)
        self.placeholder_mode = False
        self.app.hide_input = False

<<<<<<< HEAD
    async def cls_n_display(self, lines, delay=0.5):    
=======
    async def cls_n_display(self, lines, delay=0.5):
>>>>>>> a9f12ed2
        await asyncio.sleep(delay)
        self.clear_output_field()
        self.app.log("".join(lines))
        
    def clear_output_field(self):
        self.app.log("\n" * 50)

    def yield_alert(self, custom_alert = None):
        alert = """
                                ====================================
                                ║                                  ║
                                ║  OPEN SOFTWARE FOR OPEN FINANCE  ║
                                ║                                  ║
                                ====================================
        """
        if custom_alert is not None:
            try:
                lines = open(f"{RESOURCES_PATH}{custom_alert}_alert.txt").readlines()
                alert = "".join(lines)
            except Exception:
                pass
        return f"{alert}" + ("\n" * 18)<|MERGE_RESOLUTION|>--- conflicted
+++ resolved
@@ -21,15 +21,12 @@
         elif command == "roger":
             safe_ensure_future(self.silly_roger())
             return True
-<<<<<<< HEAD
         elif command == "rein":
             safe_ensure_future(self.silly_rein())
             return True    
-=======
         elif command == "dennis":
             safe_ensure_future(self.silly_dennis())
             return True
->>>>>>> a9f12ed2
         else:
             return False
 
@@ -90,18 +87,13 @@
         self.placeholder_mode = False
         self.app.hide_input = False
 
-<<<<<<< HEAD
+
     async def silly_rein(self,  # type: HummingbotApplication
-                          ):
-=======
-    async def silly_dennis(self,  # type: HummingbotApplication
-                           ):
->>>>>>> a9f12ed2
+                         ):
         last_output = "\n".join(self.app.output_field.document.lines)
         self.placeholder_mode = True
         self.app.hide_input = True
         self.clear_output_field()
-<<<<<<< HEAD
         for _ in range(0, 2):
             await self.cls_n_display(self.yield_alert("rein"))
             await asyncio.sleep(0.4)
@@ -114,7 +106,16 @@
                 await self.cls_n_display(rein_2, 0.5)
                 await self.cls_n_display(rein_3, 0.5)
         await asyncio.sleep(0.3)
-=======
+        self.app.log(last_output)
+        self.placeholder_mode = False
+        self.app.hide_input = False
+        
+    async def silly_dennis(self,  # type: HummingbotApplication
+                           ):
+        last_output = "\n".join(self.app.output_field.document.lines)
+        self.placeholder_mode = True
+        self.app.hide_input = True
+        self.clear_output_field()
         dennis_loading_1 = open(f"{RESOURCES_PATH}dennis_loading_1.txt").readlines()
         dennis_loading_2 = open(f"{RESOURCES_PATH}dennis_loading_2.txt").readlines()
         dennis_loading_3 = open(f"{RESOURCES_PATH}dennis_loading_3.txt").readlines()
@@ -135,16 +136,11 @@
             await self.cls_n_display(dennis_3, 1)
             await self.cls_n_display(dennis_4, 1)
         await asyncio.sleep(4)
->>>>>>> a9f12ed2
         self.app.log(last_output)
         self.placeholder_mode = False
         self.app.hide_input = False
 
-<<<<<<< HEAD
-    async def cls_n_display(self, lines, delay=0.5):    
-=======
     async def cls_n_display(self, lines, delay=0.5):
->>>>>>> a9f12ed2
         await asyncio.sleep(delay)
         self.clear_output_field()
         self.app.log("".join(lines))
