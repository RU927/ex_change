![Hummingbot](https://i.ibb.co/X5zNkKw/blacklogo-with-text.png)

----
[![License](https://img.shields.io/badge/License-Apache%202.0-informational.svg)](https://github.com/hummingbot/hummingbot/blob/master/LICENSE)
[![Twitter](https://img.shields.io/twitter/url?url=https://twitter.com/_hummingbot?style=social&label=_hummingbot)](https://twitter.com/_hummingbot)
[![Youtube](https://img.shields.io/youtube/channel/subscribers/UCxzzdEnDRbylLMWmaMjywOA)](https://www.youtube.com/@hummingbot)
[![Discord](https://img.shields.io/discord/530578568154054663?logo=discord&logoColor=white&style=flat-square)](https://discord.gg/hummingbot)

Hummingbot is an open source  framework that helps you build automated trading strategies, or **bots** that run on cryptocurrency exchanges.

This code is free and publicly available under the Apache 2.0 open source license!

## Why Hummingbot?

* **Both CEX and DEX connectors**: Hummingbot supports connectors to centralized exchanges like Binance and KuCoin, as well as decentralized exchanges like Uniswap and PancakeSwap on various blockchains (Ethereum, BNB Chain, etc).
* **Cutting edge strategy framework**: Our new V2 Strategies framework allows you to compose powerful, backtestable, multi-venue, multi-timeframe stategies of any type
* **Secure local client**: Hummingbot is a local client software that you install and run on your own devices or cloud virtual machines. It encrypts your API keys and private keys and never exposes them to any third parties.
* **Community focus**: Hummingbot is driven by a global community of quant traders and developers who maintain the connectors and contribute strategies to the codebase.

Help us **democratize high-frequency trading** and make powerful trading algorithms accessible to everyone in the world!


## Quick Links

* [Website and Docs](https://hummingbot.org): Official Hummingbot website and documentation
* [Installation](https://hummingbot.org/installation/): Install Hummingbot on various platforms
* [FAQs](https://hummingbot.org/faq/): Answers to all your burning questions
* [Botcamp](https://hummingbot.org/botcamp/): Learn how build your own custom HFT strategy in Hummingbot with our hands-on bootcamp!

## Community

* [Newsletter](https://hummingbot.substack.com): Get our monthly newletter whenever we ship a new release
* [Discord](https://discord.gg/hummingbot): The main gathering spot for the global Hummingbot community
* [YouTube](https://www.youtube.com/c/hummingbot): Videos that teach you how to get the most of of Hummingbot
* [Twitter](https://twitter.com/_hummingbot): Get the latest announcements about Hummingbot
* [Snapshot](https://snapshot.org/#/hbot-prp.eth): Participate in monthly polls that decide which components should be prioritized and included

<<<<<<< HEAD
## Exchange Connectors

Hummingbot connectors standardize trading logic and order types across different exchange types. Currently, we support the following exchange types:

 * **SPOT**: Connectors to central limit order book (CLOB) exchanges that trade spot markets
 * **PERP**: Connectors to central limit order book (CLOB) exchanges that trade perpetual swap markets
 * **AMM**: Connectors to decentralized exchanges that use the Automatic Market Maker (AMM) methodology

Exchanges may be centralized (**CEX**), or decentralized (**DEX**), in which case user assets are stored on the blockchain and trading is performed via wallet addresses.

| Tier | Exchange                                                                      | Type | Signup code |
|------|-------------------------------------------------------------------------------|------|-------------|
| ![](https://img.shields.io/static/v1?label=Hummingbot&message=GOLD&color=yellow) | [Binance](https://docs.hummingbot.org/exchanges/binance/)                     | SPOT CEX | [FQQNNGCD](https://www.binance.com/en/register?ref=FQQNNGCD)
| ![](https://img.shields.io/static/v1?label=Hummingbot&message=GOLD&color=yellow) | [Binance Futures](https://docs.hummingbot.org/exchanges/binance-perpetual/)   | PERP CEX | [hummingbot](https://www.binance.com/en/futures/ref?code=hummingbot)
| ![](https://img.shields.io/static/v1?label=Hummingbot&message=GOLD&color=yellow) | [dYdX](https://dydx.exchange/)                                                | PERP DEX |		
| ![](https://img.shields.io/static/v1?label=Hummingbot&message=SILVER&color=silver) | [Dexalot](https://docs.hummingbot.org/exchanges/dexalot/)                     | CLOB DEX |		
| ![](https://img.shields.io/static/v1?label=Hummingbot&message=SILVER&color=silver) | [Gate.io](https://docs.hummingbot.org/exchanges/gate-io/)                     | SPOT CEX | [5868285](https://www.gate.io/signup/5868285)		
| ![](https://img.shields.io/static/v1?label=Hummingbot&message=SILVER&color=silver) | [Gate.io Perpetual](https://docs.hummingbot.org/exchanges/gate-io-perpetual/) | PERP CEX | [5868285](https://www.gate.io/signup/5868285)
| ![](https://img.shields.io/static/v1?label=Hummingbot&message=SILVER&color=silver) | [HTX](https://docs.hummingbot.org/exchanges/htx/)                           | SPOT CEX |		
| ![](https://img.shields.io/static/v1?label=Hummingbot&message=SILVER&color=silver)| [Injective Helix](https://docs.hummingbot.org/exchanges/injective/)           | CLOB DEX |
| ![](https://img.shields.io/static/v1?label=Hummingbot&message=SILVER&color=silver) | [KuCoin](https://docs.hummingbot.org/exchanges/kucoin/)                       | SPOT CEX | [272KvRf](https://www.kucoin.com/ucenter/signup?rcode=272KvRf)
| ![](https://img.shields.io/static/v1?label=Hummingbot&message=SILVER&color=silver) | [KuCoin Perpetual](https://docs.hummingbot.org/exchanges/kucoin-perpetual/)   | PERP CEX | [272KvRf](https://www.kucoin.com/ucenter/signup?rcode=272KvRf)
| ![](https://img.shields.io/static/v1?label=Hummingbot&message=SILVER&color=silver) | [Polkadex](https://docs.hummingbot.org/exchanges/polkadex/)                   | SPOT DEX |
| ![](https://img.shields.io/static/v1?label=Hummingbot&message=BRONZE&color=green) | [AscendEx](https://docs.hummingbot.org/exchanges/ascend-ex/)                  | SPOT CEX | [UEIXNXKW](https://ascendex.com/register?inviteCode=UEIXNXKW)
| ![](https://img.shields.io/static/v1?label=Hummingbot&message=BRONZE&color=green) | [BTC-Markets](https://docs.hummingbot.org/exchanges/btc-markets/)             | SPOT CEX |
| ![](https://img.shields.io/static/v1?label=Hummingbot&message=BRONZE&color=green) | [Bit.com](https://docs.hummingbot.org/exchanges/bit-com)                      | PERP CEX |
| ![](https://img.shields.io/static/v1?label=Hummingbot&message=BRONZE&color=green) | [BitMart](https://docs.hummingbot.org/exchanges/bitmart/)                     | SPOT CEX |
| ![](https://img.shields.io/static/v1?label=Hummingbot&message=BRONZE&color=green) | [Bitfinex](https://docs.hummingbot.org/exchanges/bitfinex/)                   | SPOT CEX |
| ![](https://img.shields.io/static/v1?label=Hummingbot&message=BRONZE&color=green) | [BitGet](https://docs.hummingbot.org/exchanges/bitget-perpetual/)             | PERP CEX |
| ![](https://img.shields.io/static/v1?label=Hummingbot&message=BRONZE&color=green) | [Bitmex](https://docs.hummingbot.org/exchanges/bitmex/)                       | SPOT CEX |
| ![](https://img.shields.io/static/v1?label=Hummingbot&message=BRONZE&color=green) | [Bitmex (perp](https://docs.hummingbot.org/exchanges/bitmex-perpetual/)       | SPOT CEX |
| ![](https://img.shields.io/static/v1?label=Hummingbot&message=BRONZE&color=green) | [Bybit](https://docs.hummingbot.org/exchanges/bybit/)                         | SPOT CEX |
| ![](https://img.shields.io/static/v1?label=Hummingbot&message=BRONZE&color=green) | [Bybit (perp)](https://docs.hummingbot.org/exchanges/bitmex-perpetual/)       | PERP CEX |
| ![](https://img.shields.io/static/v1?label=Hummingbot&message=BRONZE&color=green) | [Coinbase](https://docs.hummingbot.org/exchanges/coinbase/)                   | SPOT CEX |
| ![](https://img.shields.io/static/v1?label=Hummingbot&message=BRONZE&color=green) | [HitBTC](https://docs.hummingbot.org/exchanges/hitbtc/)                       | SPOT CEX |
| ![](https://img.shields.io/static/v1?label=Hummingbot&message=BRONZE&color=green) | [Kraken](https://docs.hummingbot.org/exchanges/kraken/)                       | SPOT CEX |
| ![](https://img.shields.io/static/v1?label=Hummingbot&message=BRONZE&color=green) | [MEXC](https://docs.hummingbot.org/exchanges/mexc/)                           | SPOT CEX |
| ![](https://img.shields.io/static/v1?label=Hummingbot&message=BRONZE&color=green) | [Mad Meerkat](https://docs.hummingbot.org/exchanges/mad-meerkat/)             | SPOT DEX |
| ![](https://img.shields.io/static/v1?label=Hummingbot&message=BRONZE&color=green) | [NDAX](https://docs.hummingbot.org/exchanges/ndax/)                           | SPOT DEX |
| ![](https://img.shields.io/static/v1?label=Hummingbot&message=BRONZE&color=green) | [OKX](https://docs.hummingbot.org/exchanges/okx/)                             | SPOT CEX |
| ![](https://img.shields.io/static/v1?label=Hummingbot&message=BRONZE&color=green) | [OpenOcean](https://docs.hummingbot.org/exchanges/openocean/)                 | AMM DEX |
| ![](https://img.shields.io/static/v1?label=Hummingbot&message=BRONZE&color=green) | [Pancakeswap](https://docs.hummingbot.org/exchanges/pancakeswap/)             | AMM DEX |
| ![](https://img.shields.io/static/v1?label=Hummingbot&message=BRONZE&color=green) | [Pangolin](https://docs.hummingbot.org/exchanges/pangolin/)                   | AMM DEX |
| ![](https://img.shields.io/static/v1?label=Hummingbot&message=BRONZE&color=green) | [Perpetual Protocol](https://docs.hummingbot.org/exchanges/perp/)             | PERP DEX |
| ![](https://img.shields.io/static/v1?label=Hummingbot&message=BRONZE&color=green) | [Phemex Perpetual](https://docs.hummingbot.org/exchanges/perp/)               | PERP CEX |
| ![](https://img.shields.io/static/v1?label=Hummingbot&message=BRONZE&color=green) | [Plenty](https://docs.hummingbot.org/exchanges/plenty/)                       | AMM DEX |
| ![](https://img.shields.io/static/v1?label=Hummingbot&message=BRONZE&color=green) | [Quickswap](https://docs.hummingbot.org/exchanges/quickswap/)                 | AMM DEX |
| ![](https://img.shields.io/static/v1?label=Hummingbot&message=BRONZE&color=green) | [Ref Finance](https://docs.hummingbot.org/exchanges/ref/)                     | SPOT DEX |
| ![](https://img.shields.io/static/v1?label=Hummingbot&message=BRONZE&color=green) | [Sushiswap](https://docs.hummingbot.org/exchanges/sushiswap/)                 | AMM DEX |
| ![](https://img.shields.io/static/v1?label=Hummingbot&message=BRONZE&color=green) | [Tinyman](https://docs.hummingbot.org/exchanges/tinyman/)                     | SPOT DEX |
| ![](https://img.shields.io/static/v1?label=Hummingbot&message=BRONZE&color=green) | [Traderjoe](https://docs.hummingbot.org/exchanges/traderjoe)                  | AMM 
| ![](https://img.shields.io/static/v1?label=Hummingbot&message=BRONZE&color=green) | [Uniswap](https://docs.hummingbot.org/exchanges/uniswap/)                     | AMM DEX |
| ![](https://img.shields.io/static/v1?label=Hummingbot&message=BRONZE&color=green) | [VVS Finance](https://docs.hummingbot.org/exchanges/vvs/)                     | AMM DEX |
| ![](https://img.shields.io/static/v1?label=Hummingbot&message=BRONZE&color=green) | [Vertex](https://docs.hummingbot.org/exchanges/vertex/)                       | CLOB DEX |
| ![](https://img.shields.io/static/v1?label=Hummingbot&message=BRONZE&color=green) | [WOO X](https://docs.hummingbot.org/exchanges/woo-x)                          | CEX CLOB |
| ![](https://img.shields.io/static/v1?label=Hummingbot&message=BRONZE&color=green) | [XSWAP](https://docs.hummingbot.org/exchanges/xswap/)                         | AMM DEX |



Quarterly [Polls](https://docs.hummingbot.org/governance/polls/) allow the Hummingbot community to vote using HBOT tokens to decide which exchanges should be certified GOLD or SILVER, which means that they are maintained and continually improved by Hummingbot Foundation. In addition, the codebase includes BRONZE exchange connectors that are maintained by community members. See the [Hummingbot documentation](https://docs.hummingbot.org/exchanges) for all exchanges supported.

## Strategies and Scripts

We provide customizable strategy templates for core trading strategies that users can configure, extend, and run. Hummingbot Foundation maintains three **CORE** strategies:

* [Pure Market Making](https://docs.hummingbot.org/strategies/pure-market-making/): Our original single-pair market making strategy
* [Cross Exchange Market Making](https://docs.hummingbot.org/strategies/cross-exchange-market-making/): Provide liquidity while hedging filled orders on another exchange
* [AMM Arbitrage](https://docs.hummingbot.org/strategies/amm-arbitrage/): Exploits price differences between AMM and SPOT exchanges

**CORE** strategies are selected via HBOT voting through quarterly [Polls](https://docs.hummingbot.org/governance/polls/). In addition, the codebase includes **COMMUNITY** strategies that are maintained by individuals or firms in the community. See the [Hummingbot documentation](https://docs.hummingbot.org/strategies) for all strategies supported.

### Scripts

Scripts are a newer, lighter way to build Hummingbot strategies in Python, which let you modify the script's code and re-run it to apply the changes without exiting the Hummingbot interface or re-compiling the code.

See the [Scripts](https://docs.hummingbot.org/scripts/) section in the documentation for more info, or check out the [/scripts](https://github.com/hummingbot/hummingbot/tree/master/scripts) folder for all Script examples included in the codebase.
=======
## Architecture

Hummingbot architecture features modular components that can be maintained and extended by individual community members.

### Strategies and Scripts

A Hummingbot strategy is an ongoing process that executes an algorithmic trading strategy. It is constructed as a user-defined program that uses an underlying framework to abstracts low-level operations:

[V2 Strategies](https://hummingbot.org/v2-strategies/): The latest and most advanced way to create strategies in Hummingbot, V2 strategies are built using composable elements known as Controllers and PositionExecutors. These elements can be mixed and matched, offering a modular approach to strategy creation and making the development process faster and more efficient.

[Scripts](https://hummingbot.org/scripts/): For those who are looking for a lightweight solution, Hummingbot provides scripting support. These are single-file strategies that are quick to implement and can be an excellent starting point for those new to algorithmic trading. Check out the [/scripts](https://github.com/hummingbot/hummingbot/tree/master/scripts) folder for all Script examples included in the codebase.

[V1 Strategies](https://hummingbot.org/v1-strategies/): Templatized programs templates for various algorithmic trading strategies that expose a set of user-defined parameters, allowing you to customize the strategy's behavior. While these V1 strategies were Hummingbot's original method of defining strategies and have been superceded by V2 Strategies and Scripts, the strategies below are still often used:

* [Pure Market Making](https://hummingbot.org/strategies/pure-market-making/)
* [Avellaneda Market Making](https://hummingbot.org/strategies/avellaneda-market-making/)
* [Cross-Exchange Market Making](https://hummingbot.org/strategies/cross-exchange-market-making/)

### Connectors

Hummingbot connectors standardize trading logic and order types across different types of exchanges and blockchain networks. Each connector's code is contained in modularized folders in the Hummingbot and/or Gateway codebases.

Currently, the Hummingbot codebase contains 50+ connectors of the following types:

* [CEX](https://hummingbot.org/cex-connectors/): Centralized exchanges take custody of user assets, i.e. Binance, Kucoin, etc.
* [DEX](https://hummingbot.org/dex-connectors/): Decentralized exchanges are platforms in which user assets are stored non-custodially in smart contracts, i.e. dYdX, Uniswap, etc.
* [Chain](https://hummingbot.org/chains/): Layer 1 blockchain ecosystems such as Ethereum, BNB Chain, Avalanche, etc.

Each exchange has one or more connectors in the Hummingbot codebase that supports a specific **market type** that the exchange supports:

 * **spot**: Connectors to central limit order book (CLOB) exchanges that trade spot markets
 * **perp**: Connectors to central limit order book (CLOB) exchanges that trade perpetual swap markets
 * **amm**: Connectors to decentralized exchanges that use the Automatic Market Maker (AMM) methodology

Quarterly [Polls](https://docs.hummingbot.org/governance/polls/) allow HBOT holders decide how maintenance bandwidth and development bounties are allocated toward the connectors in the codebase.

## Sponsors & Partners

The Hummingbot Foundation, supported by its sponsors, partners and backers, is dedicated to fostering a robust, community-driven ecosystem for algorithmic crypto trading.

### Sponsors

- [Vega Protocol](https://vega.xyz/)
- [Hyperliquid](https://hyperliquid.xyz/)
- [CoinAlpha](https://coinalpha.com/)

### Exchange Partners

* [Binance Spot](https://www.binance.com/en/register?ref=FQQNNGCD) | [Binance Futures](https://www.binance.com/en/futures/ref?code=hummingbot)
* [Kucoin](https://www.kucoin.com/ucenter/signup?rcode=272KvRf)
* [Gate.io](https://www.gate.io/signup/5868285)
* [AscendEx](https://ascendex.com/register?inviteCode=UEIXNXKW)
* [Huobi](https://www.htx.com/)
* [OKX](https://www.okx.com/)

For more information about the support provided by these partners, see the financial reports provided in [HBOT Tracker](https://docs.google.com/spreadsheets/d/1UNAumPMnXfsghAAXrfKkPGRH9QlC8k7Cu1FGQVL1t0M/edit#gid=285483484).
>>>>>>> bafb5add

## Other Hummingbot Repos

* [Dashboard](https://github.com/hummingbot/dashboard): Community pages that help you create, backtest, deploy, and manage Hummingbot instances
* [Gateway](https://github.com/hummingbot/gateway): API middleware for DEX connectors
* [Deploy Examples](https://github.com/hummingbot/deploy-examples): Deploy Hummingbot in various configurations with Docker
* [Hummingbot Site](https://github.com/hummingbot/hummingbot-site): Official documentation for Hummingbot - we welcome contributions here too!
* [Awesome Hummingbot](https://github.com/hummingbot/awesome-hummingbot): All the Hummingbot links
* [Brokers](https://github.com/hummingbot/brokers): Different brokers that can be used to communicate with multiple instances of Hummingbot

## Contributions

Hummingbot belongs to its community, so we welcome contributions! Please review these [guidelines](./CONTRIBUTING.md) first.

To have your exchange connector or other pull request merged into the codebase, please submit a New Connector Proposal or Pull Request Proposal, following these [guidelines](https://hummingbot.org/governance/proposals/). Note that you will need some amount of HBOT tokens in your Ethereum wallet to submit a proposal.

## Legal

* **License**: Hummingbot is licensed under [Apache 2.0](./LICENSE).
* **Data collection**: read important information regarding [Hummingbot Data Collection](./DATA_COLLECTION.md).<|MERGE_RESOLUTION|>--- conflicted
+++ resolved
@@ -35,84 +35,6 @@
 * [Twitter](https://twitter.com/_hummingbot): Get the latest announcements about Hummingbot
 * [Snapshot](https://snapshot.org/#/hbot-prp.eth): Participate in monthly polls that decide which components should be prioritized and included
 
-<<<<<<< HEAD
-## Exchange Connectors
-
-Hummingbot connectors standardize trading logic and order types across different exchange types. Currently, we support the following exchange types:
-
- * **SPOT**: Connectors to central limit order book (CLOB) exchanges that trade spot markets
- * **PERP**: Connectors to central limit order book (CLOB) exchanges that trade perpetual swap markets
- * **AMM**: Connectors to decentralized exchanges that use the Automatic Market Maker (AMM) methodology
-
-Exchanges may be centralized (**CEX**), or decentralized (**DEX**), in which case user assets are stored on the blockchain and trading is performed via wallet addresses.
-
-| Tier | Exchange                                                                      | Type | Signup code |
-|------|-------------------------------------------------------------------------------|------|-------------|
-| ![](https://img.shields.io/static/v1?label=Hummingbot&message=GOLD&color=yellow) | [Binance](https://docs.hummingbot.org/exchanges/binance/)                     | SPOT CEX | [FQQNNGCD](https://www.binance.com/en/register?ref=FQQNNGCD)
-| ![](https://img.shields.io/static/v1?label=Hummingbot&message=GOLD&color=yellow) | [Binance Futures](https://docs.hummingbot.org/exchanges/binance-perpetual/)   | PERP CEX | [hummingbot](https://www.binance.com/en/futures/ref?code=hummingbot)
-| ![](https://img.shields.io/static/v1?label=Hummingbot&message=GOLD&color=yellow) | [dYdX](https://dydx.exchange/)                                                | PERP DEX |		
-| ![](https://img.shields.io/static/v1?label=Hummingbot&message=SILVER&color=silver) | [Dexalot](https://docs.hummingbot.org/exchanges/dexalot/)                     | CLOB DEX |		
-| ![](https://img.shields.io/static/v1?label=Hummingbot&message=SILVER&color=silver) | [Gate.io](https://docs.hummingbot.org/exchanges/gate-io/)                     | SPOT CEX | [5868285](https://www.gate.io/signup/5868285)		
-| ![](https://img.shields.io/static/v1?label=Hummingbot&message=SILVER&color=silver) | [Gate.io Perpetual](https://docs.hummingbot.org/exchanges/gate-io-perpetual/) | PERP CEX | [5868285](https://www.gate.io/signup/5868285)
-| ![](https://img.shields.io/static/v1?label=Hummingbot&message=SILVER&color=silver) | [HTX](https://docs.hummingbot.org/exchanges/htx/)                           | SPOT CEX |		
-| ![](https://img.shields.io/static/v1?label=Hummingbot&message=SILVER&color=silver)| [Injective Helix](https://docs.hummingbot.org/exchanges/injective/)           | CLOB DEX |
-| ![](https://img.shields.io/static/v1?label=Hummingbot&message=SILVER&color=silver) | [KuCoin](https://docs.hummingbot.org/exchanges/kucoin/)                       | SPOT CEX | [272KvRf](https://www.kucoin.com/ucenter/signup?rcode=272KvRf)
-| ![](https://img.shields.io/static/v1?label=Hummingbot&message=SILVER&color=silver) | [KuCoin Perpetual](https://docs.hummingbot.org/exchanges/kucoin-perpetual/)   | PERP CEX | [272KvRf](https://www.kucoin.com/ucenter/signup?rcode=272KvRf)
-| ![](https://img.shields.io/static/v1?label=Hummingbot&message=SILVER&color=silver) | [Polkadex](https://docs.hummingbot.org/exchanges/polkadex/)                   | SPOT DEX |
-| ![](https://img.shields.io/static/v1?label=Hummingbot&message=BRONZE&color=green) | [AscendEx](https://docs.hummingbot.org/exchanges/ascend-ex/)                  | SPOT CEX | [UEIXNXKW](https://ascendex.com/register?inviteCode=UEIXNXKW)
-| ![](https://img.shields.io/static/v1?label=Hummingbot&message=BRONZE&color=green) | [BTC-Markets](https://docs.hummingbot.org/exchanges/btc-markets/)             | SPOT CEX |
-| ![](https://img.shields.io/static/v1?label=Hummingbot&message=BRONZE&color=green) | [Bit.com](https://docs.hummingbot.org/exchanges/bit-com)                      | PERP CEX |
-| ![](https://img.shields.io/static/v1?label=Hummingbot&message=BRONZE&color=green) | [BitMart](https://docs.hummingbot.org/exchanges/bitmart/)                     | SPOT CEX |
-| ![](https://img.shields.io/static/v1?label=Hummingbot&message=BRONZE&color=green) | [Bitfinex](https://docs.hummingbot.org/exchanges/bitfinex/)                   | SPOT CEX |
-| ![](https://img.shields.io/static/v1?label=Hummingbot&message=BRONZE&color=green) | [BitGet](https://docs.hummingbot.org/exchanges/bitget-perpetual/)             | PERP CEX |
-| ![](https://img.shields.io/static/v1?label=Hummingbot&message=BRONZE&color=green) | [Bitmex](https://docs.hummingbot.org/exchanges/bitmex/)                       | SPOT CEX |
-| ![](https://img.shields.io/static/v1?label=Hummingbot&message=BRONZE&color=green) | [Bitmex (perp](https://docs.hummingbot.org/exchanges/bitmex-perpetual/)       | SPOT CEX |
-| ![](https://img.shields.io/static/v1?label=Hummingbot&message=BRONZE&color=green) | [Bybit](https://docs.hummingbot.org/exchanges/bybit/)                         | SPOT CEX |
-| ![](https://img.shields.io/static/v1?label=Hummingbot&message=BRONZE&color=green) | [Bybit (perp)](https://docs.hummingbot.org/exchanges/bitmex-perpetual/)       | PERP CEX |
-| ![](https://img.shields.io/static/v1?label=Hummingbot&message=BRONZE&color=green) | [Coinbase](https://docs.hummingbot.org/exchanges/coinbase/)                   | SPOT CEX |
-| ![](https://img.shields.io/static/v1?label=Hummingbot&message=BRONZE&color=green) | [HitBTC](https://docs.hummingbot.org/exchanges/hitbtc/)                       | SPOT CEX |
-| ![](https://img.shields.io/static/v1?label=Hummingbot&message=BRONZE&color=green) | [Kraken](https://docs.hummingbot.org/exchanges/kraken/)                       | SPOT CEX |
-| ![](https://img.shields.io/static/v1?label=Hummingbot&message=BRONZE&color=green) | [MEXC](https://docs.hummingbot.org/exchanges/mexc/)                           | SPOT CEX |
-| ![](https://img.shields.io/static/v1?label=Hummingbot&message=BRONZE&color=green) | [Mad Meerkat](https://docs.hummingbot.org/exchanges/mad-meerkat/)             | SPOT DEX |
-| ![](https://img.shields.io/static/v1?label=Hummingbot&message=BRONZE&color=green) | [NDAX](https://docs.hummingbot.org/exchanges/ndax/)                           | SPOT DEX |
-| ![](https://img.shields.io/static/v1?label=Hummingbot&message=BRONZE&color=green) | [OKX](https://docs.hummingbot.org/exchanges/okx/)                             | SPOT CEX |
-| ![](https://img.shields.io/static/v1?label=Hummingbot&message=BRONZE&color=green) | [OpenOcean](https://docs.hummingbot.org/exchanges/openocean/)                 | AMM DEX |
-| ![](https://img.shields.io/static/v1?label=Hummingbot&message=BRONZE&color=green) | [Pancakeswap](https://docs.hummingbot.org/exchanges/pancakeswap/)             | AMM DEX |
-| ![](https://img.shields.io/static/v1?label=Hummingbot&message=BRONZE&color=green) | [Pangolin](https://docs.hummingbot.org/exchanges/pangolin/)                   | AMM DEX |
-| ![](https://img.shields.io/static/v1?label=Hummingbot&message=BRONZE&color=green) | [Perpetual Protocol](https://docs.hummingbot.org/exchanges/perp/)             | PERP DEX |
-| ![](https://img.shields.io/static/v1?label=Hummingbot&message=BRONZE&color=green) | [Phemex Perpetual](https://docs.hummingbot.org/exchanges/perp/)               | PERP CEX |
-| ![](https://img.shields.io/static/v1?label=Hummingbot&message=BRONZE&color=green) | [Plenty](https://docs.hummingbot.org/exchanges/plenty/)                       | AMM DEX |
-| ![](https://img.shields.io/static/v1?label=Hummingbot&message=BRONZE&color=green) | [Quickswap](https://docs.hummingbot.org/exchanges/quickswap/)                 | AMM DEX |
-| ![](https://img.shields.io/static/v1?label=Hummingbot&message=BRONZE&color=green) | [Ref Finance](https://docs.hummingbot.org/exchanges/ref/)                     | SPOT DEX |
-| ![](https://img.shields.io/static/v1?label=Hummingbot&message=BRONZE&color=green) | [Sushiswap](https://docs.hummingbot.org/exchanges/sushiswap/)                 | AMM DEX |
-| ![](https://img.shields.io/static/v1?label=Hummingbot&message=BRONZE&color=green) | [Tinyman](https://docs.hummingbot.org/exchanges/tinyman/)                     | SPOT DEX |
-| ![](https://img.shields.io/static/v1?label=Hummingbot&message=BRONZE&color=green) | [Traderjoe](https://docs.hummingbot.org/exchanges/traderjoe)                  | AMM 
-| ![](https://img.shields.io/static/v1?label=Hummingbot&message=BRONZE&color=green) | [Uniswap](https://docs.hummingbot.org/exchanges/uniswap/)                     | AMM DEX |
-| ![](https://img.shields.io/static/v1?label=Hummingbot&message=BRONZE&color=green) | [VVS Finance](https://docs.hummingbot.org/exchanges/vvs/)                     | AMM DEX |
-| ![](https://img.shields.io/static/v1?label=Hummingbot&message=BRONZE&color=green) | [Vertex](https://docs.hummingbot.org/exchanges/vertex/)                       | CLOB DEX |
-| ![](https://img.shields.io/static/v1?label=Hummingbot&message=BRONZE&color=green) | [WOO X](https://docs.hummingbot.org/exchanges/woo-x)                          | CEX CLOB |
-| ![](https://img.shields.io/static/v1?label=Hummingbot&message=BRONZE&color=green) | [XSWAP](https://docs.hummingbot.org/exchanges/xswap/)                         | AMM DEX |
-
-
-
-Quarterly [Polls](https://docs.hummingbot.org/governance/polls/) allow the Hummingbot community to vote using HBOT tokens to decide which exchanges should be certified GOLD or SILVER, which means that they are maintained and continually improved by Hummingbot Foundation. In addition, the codebase includes BRONZE exchange connectors that are maintained by community members. See the [Hummingbot documentation](https://docs.hummingbot.org/exchanges) for all exchanges supported.
-
-## Strategies and Scripts
-
-We provide customizable strategy templates for core trading strategies that users can configure, extend, and run. Hummingbot Foundation maintains three **CORE** strategies:
-
-* [Pure Market Making](https://docs.hummingbot.org/strategies/pure-market-making/): Our original single-pair market making strategy
-* [Cross Exchange Market Making](https://docs.hummingbot.org/strategies/cross-exchange-market-making/): Provide liquidity while hedging filled orders on another exchange
-* [AMM Arbitrage](https://docs.hummingbot.org/strategies/amm-arbitrage/): Exploits price differences between AMM and SPOT exchanges
-
-**CORE** strategies are selected via HBOT voting through quarterly [Polls](https://docs.hummingbot.org/governance/polls/). In addition, the codebase includes **COMMUNITY** strategies that are maintained by individuals or firms in the community. See the [Hummingbot documentation](https://docs.hummingbot.org/strategies) for all strategies supported.
-
-### Scripts
-
-Scripts are a newer, lighter way to build Hummingbot strategies in Python, which let you modify the script's code and re-run it to apply the changes without exiting the Hummingbot interface or re-compiling the code.
-
-See the [Scripts](https://docs.hummingbot.org/scripts/) section in the documentation for more info, or check out the [/scripts](https://github.com/hummingbot/hummingbot/tree/master/scripts) folder for all Script examples included in the codebase.
-=======
 ## Architecture
 
 Hummingbot architecture features modular components that can be maintained and extended by individual community members.
@@ -169,7 +91,6 @@
 * [OKX](https://www.okx.com/)
 
 For more information about the support provided by these partners, see the financial reports provided in [HBOT Tracker](https://docs.google.com/spreadsheets/d/1UNAumPMnXfsghAAXrfKkPGRH9QlC8k7Cu1FGQVL1t0M/edit#gid=285483484).
->>>>>>> bafb5add
 
 ## Other Hummingbot Repos
 
