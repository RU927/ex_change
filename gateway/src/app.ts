/* eslint-disable @typescript-eslint/ban-types */
import express from 'express';
import { Request, Response, NextFunction } from 'express';
import { ConfigRoutes } from './services/config/config.routes';
import { SolanaRoutes } from './chains/solana/solana.routes';
import { WalletRoutes } from './services/wallet/wallet.routes';
import { logger } from './services/logger';
import { addHttps } from './https';
import {
  asyncHandler,
  HttpException,
  NodeError,
  gatewayErrorMiddleware,
} from './services/error-handler';
import { ConfigManagerV2 } from './services/config-manager-v2';
import { SwaggerManager } from './services/swagger-manager';
import { NetworkRoutes } from './network/network.routes';
import { ConnectorsRoutes } from './connectors/connectors.routes';
import { EVMRoutes } from './evm/evm.routes';
import { AmmRoutes, AmmLiquidityRoutes, PerpAmmRoutes } from './amm/amm.routes';
import { PangolinConfig } from './connectors/pangolin/pangolin.config';
import { TraderjoeConfig } from './connectors/traderjoe/traderjoe.config';
import { UniswapConfig } from './connectors/uniswap/uniswap.config';
import { AvailableNetworks } from './services/config-manager-types';
import morgan from 'morgan';
import { SushiswapConfig } from './connectors/sushiswap/sushiswap.config';
import { DefikingdomsConfig } from './connectors/defikingdoms/defikingdoms.config';

import swaggerUi from 'swagger-ui-express';
import childProcess from 'child_process';

export const gatewayApp = express();

// parse body for application/json
gatewayApp.use(express.json());

// parse url for application/x-www-form-urlencoded
gatewayApp.use(express.urlencoded({ extended: true }));

// logging middleware
// skip logging path '/'
gatewayApp.use(
  morgan('combined', {
    skip: function (req, _res) {
      return req.path === '/' || req.path == '/network/status';
    },
  })
);

// mount sub routers
gatewayApp.use('/config', ConfigRoutes.router);
gatewayApp.use('/network', NetworkRoutes.router);
gatewayApp.use('/evm', EVMRoutes.router);
gatewayApp.use('/connectors', ConnectorsRoutes.router);

gatewayApp.use('/amm', AmmRoutes.router);
gatewayApp.use('/amm/perp', PerpAmmRoutes.router);
gatewayApp.use('/amm/liquidity', AmmLiquidityRoutes.router);
gatewayApp.use('/wallet', WalletRoutes.router);
gatewayApp.use('/solana', SolanaRoutes.router);

// a simple route to test that the server is running
gatewayApp.get('/', (_req: Request, res: Response) => {
  res.status(200).json({ status: 'ok' });
});

interface ConnectorsResponse {
  uniswap: Array<AvailableNetworks>;
  pangolin: Array<AvailableNetworks>;
  sushiswap: Array<AvailableNetworks>;
  traderjoe: Array<AvailableNetworks>;
  defikingdoms: Array<AvailableNetworks>;
}

gatewayApp.get(
  '/connectors',
  asyncHandler(async (_req, res: Response<ConnectorsResponse, {}>) => {
    res.status(200).json({
      uniswap: UniswapConfig.config.availableNetworks,
      pangolin: PangolinConfig.config.availableNetworks,
      sushiswap: SushiswapConfig.config.availableNetworks,
      traderjoe: TraderjoeConfig.config.availableNetworks,
      defikingdoms: DefikingdomsConfig.config.availableNetworks,
    });
  })
);

// watch the exit even, spawn an independent process with the same args and
// pass the stdio from this process to it.
<<<<<<< HEAD
process.on('exit', function () {
  childProcess.spawn(process.argv.shift() as string, process.argv, {
    cwd: process.cwd(),
    detached: true,
    stdio: 'inherit',
  });
=======
process.on('exit', function (code) {
  // don't restart when signal is 2.
  if (code !== 2)
    childProcess.spawn(process.argv.shift(), process.argv, {
      cwd: process.cwd(),
      detached: true,
      stdio: 'inherit',
    });
>>>>>>> 497e52e6
});

gatewayApp.post(
  '/restart',
  asyncHandler(async (_req, res) => {
    // kill the current process and trigger the exit event
    process.exit();
    // this is only to satisfy the compiler, it will never be called.
    res.status(200).json();
  })
);

// handle any error thrown in the gateway api route
gatewayApp.use(
  (
    err: Error | NodeError | HttpException,
    _req: Request,
    res: Response,
    _next: NextFunction
  ) => {
    const response = gatewayErrorMiddleware(err);
    logger.error(err);
    return res.status(response.httpErrorCode).json(response);
  }
);

export const swaggerDocument = SwaggerManager.generateSwaggerJson(
  './docs/swagger/swagger.yml',
  './docs/swagger/definitions.yml',
  [
    './docs/swagger/main-routes.yml',
    './docs/swagger/connectors-routes.yml',
    './docs/swagger/wallet-routes.yml',
    './docs/swagger/amm-routes.yml',
    './docs/swagger/amm-liquidity-routes.yml',
    './docs/swagger/evm-routes.yml',
    './docs/swagger/network-routes.yml',
    './docs/swagger/solana-routes.yml',
  ]
);

export const startSwagger = async () => {
  const swaggerApp = express();
  const swaggerPort = 8080;

  logger.info(
    `⚡️ Swagger listening on port ${swaggerPort}. Read the Gateway API documentation at 127.0.0.1:${swaggerPort}`
  );

  swaggerApp.use('/', swaggerUi.serve, swaggerUi.setup(swaggerDocument));

  await swaggerApp.listen(swaggerPort);
};

export const startGateway = async () => {
  const port = ConfigManagerV2.getInstance().get('server.port');
  if (!ConfigManagerV2.getInstance().get('server.id')) {
    ConfigManagerV2.getInstance().set(
      'server.id',
      Math.random().toString(16).substr(2, 14)
    );
  }
  logger.info(`⚡️ Gateway API listening on port ${port}`);
  if (ConfigManagerV2.getInstance().get('server.unsafeDevModeWithHTTP')) {
    logger.info('Running in UNSAFE HTTP! This could expose private keys.');
    await gatewayApp.listen(port);
  } else {
    try {
      await addHttps(gatewayApp).listen(port);
    } catch (e) {
      logger.error(
        `Failed to start the server with https. Confirm that the SSL certificate files exist and are correct. Error: ${e}`
      );
      process.exit(2);
    }
    logger.info('The gateway server is secured behind HTTPS.');
  }

  await startSwagger();
};<|MERGE_RESOLUTION|>--- conflicted
+++ resolved
@@ -87,23 +87,14 @@
 
 // watch the exit even, spawn an independent process with the same args and
 // pass the stdio from this process to it.
-<<<<<<< HEAD
-process.on('exit', function () {
-  childProcess.spawn(process.argv.shift() as string, process.argv, {
-    cwd: process.cwd(),
-    detached: true,
-    stdio: 'inherit',
-  });
-=======
 process.on('exit', function (code) {
   // don't restart when signal is 2.
   if (code !== 2)
-    childProcess.spawn(process.argv.shift(), process.argv, {
+    childProcess.spawn(process.argv.shift() as string, process.argv, {
       cwd: process.cwd(),
       detached: true,
       stdio: 'inherit',
     });
->>>>>>> 497e52e6
 });
 
 gatewayApp.post(
