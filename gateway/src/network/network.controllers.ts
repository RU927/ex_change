import { Solana, Solanaish } from '../chains/solana/solana';
import {
  StatusRequest,
  StatusResponse,
  TokensRequest,
  TokensResponse,
} from './network.requests';
import { Avalanche } from '../chains/avalanche/avalanche';
import { BinanceSmartChain } from '../chains/binance-smart-chain/binance-smart-chain';
import { Ethereum } from '../chains/ethereum/ethereum';
import { Harmony } from '../chains/harmony/harmony';
import { Polygon } from '../chains/polygon/polygon';
import { TokenInfo } from '../services/ethereum-base';
import {
  HttpException,
  UNKNOWN_CHAIN_ERROR_CODE,
  UNKNOWN_KNOWN_CHAIN_ERROR_MESSAGE,
} from '../services/error-handler';
import { EthereumBase } from '../services/ethereum-base';
import { Cronos } from '../chains/cronos/cronos';
import { Near } from '../chains/near/near';
import { Nearish } from '../services/common-interfaces';

export async function getStatus(
  req: StatusRequest
): Promise<StatusResponse | StatusResponse[]> {
  const statuses: StatusResponse[] = [];
  let connections: any[] = [];
  let chain: string;
  let chainId: number;
  let rpcUrl: string;
  let currentBlockNumber: number | undefined;
  let nativeCurrency: string;

  if (req.chain) {
    if (req.chain === 'avalanche') {
      connections.push(Avalanche.getInstance(req.network as string));
    } else if (req.chain === 'binance-smart-chain') {
      connections.push(BinanceSmartChain.getInstance(req.network as string));
    } else if (req.chain === 'harmony') {
      connections.push(Harmony.getInstance(req.network as string));
    } else if (req.chain === 'ethereum') {
      connections.push(Ethereum.getInstance(req.network as string));
    } else if (req.chain === 'polygon') {
      connections.push(Polygon.getInstance(req.network as string));
    } else if (req.chain === 'solana') {
      connections.push(Solana.getInstance(req.network as string));
    } else if (req.chain === 'near') {
      connections.push(Near.getInstance(req.network as string));
    } else if (req.chain === 'cronos') {
      connections.push(await Cronos.getInstance(req.network as string));
    } else {
      throw new HttpException(
        500,
        UNKNOWN_KNOWN_CHAIN_ERROR_MESSAGE(req.chain),
        UNKNOWN_CHAIN_ERROR_CODE
      );
    }
  } else {
    const avalancheConnections = Avalanche.getConnectedInstances();
    connections = connections.concat(
      avalancheConnections ? Object.values(avalancheConnections) : []
    );

    const harmonyConnections = Harmony.getConnectedInstances();
    connections = connections.concat(
      harmonyConnections ? Object.values(harmonyConnections) : []
    );

    const ethereumConnections = Ethereum.getConnectedInstances();
    connections = connections.concat(
      ethereumConnections ? Object.values(ethereumConnections) : []
    );

    const polygonConnections = Polygon.getConnectedInstances();
    connections = connections.concat(
      polygonConnections ? Object.values(polygonConnections) : []
    );

    const solanaConnections = Solana.getConnectedInstances();
    connections = connections.concat(
      solanaConnections ? Object.values(solanaConnections) : []
    );

<<<<<<< HEAD
    const bscConnections = BinanceSmartChain.getConnectedInstances();
    connections = connections.concat(
      bscConnections ? Object.values(bscConnections) : []
=======
    const cronosConnections = Cronos.getConnectedInstances();
    connections = connections.concat(
      cronosConnections ? Object.values(cronosConnections) : []
    );

    const nearConnections = Near.getConnectedInstances();
    connections = connections.concat(
      nearConnections ? Object.values(nearConnections) : []
>>>>>>> 785f7059
    );
  }

  for (const connection of connections) {
    if (!connection.ready()) {
      await connection.init();
    }
    chain = connection.chain;
    chainId = connection.chainId;
    rpcUrl = connection.rpcUrl;
    nativeCurrency = connection.nativeTokenSymbol;

    try {
      currentBlockNumber = await connection.getCurrentBlockNumber();
    } catch (_e) {
      if (await connection.provider.getNetwork()) currentBlockNumber = 1; // necessary for connectors like hedera that do not have concept of blocknumber
    }
    statuses.push({
      chain,
      chainId,
      rpcUrl,
      currentBlockNumber,
      nativeCurrency,
    });
  }

  return req.chain ? statuses[0] : statuses;
}

export async function getTokens(req: TokensRequest): Promise<TokensResponse> {
  let connection: EthereumBase | Solanaish | Nearish;
  let tokens: TokenInfo[] = [];

  if (req.chain && req.network) {
    if (req.chain === 'avalanche') {
      connection = Avalanche.getInstance(req.network);
    } else if (req.chain === 'binance-smart-chain') {
      connection = BinanceSmartChain.getInstance(req.network);
    } else if (req.chain === 'harmony') {
      connection = Harmony.getInstance(req.network);
    } else if (req.chain === 'ethereum') {
      connection = Ethereum.getInstance(req.network);
    } else if (req.chain === 'polygon') {
      connection = Polygon.getInstance(req.network);
    } else if (req.chain === 'solana') {
      connection = Solana.getInstance(req.network);
    } else if (req.chain === 'near') {
      connection = Near.getInstance(req.network);
    } else if (req.chain === 'cronos') {
      connection = await Cronos.getInstance(req.network);
    } else {
      throw new HttpException(
        500,
        UNKNOWN_KNOWN_CHAIN_ERROR_MESSAGE(req.chain),
        UNKNOWN_CHAIN_ERROR_CODE
      );
    }
  } else {
    throw new HttpException(
      500,
      UNKNOWN_KNOWN_CHAIN_ERROR_MESSAGE(req.chain),
      UNKNOWN_CHAIN_ERROR_CODE
    );
  }

  if (!connection.ready()) {
    await connection.init();
  }

  if (!req.tokenSymbols) {
    tokens = connection.storedTokenList;
  } else {
    for (const t of req.tokenSymbols as []) {
      tokens.push(connection.getTokenForSymbol(t) as TokenInfo);
    }
  }

  return { tokens };
}<|MERGE_RESOLUTION|>--- conflicted
+++ resolved
@@ -82,11 +82,6 @@
       solanaConnections ? Object.values(solanaConnections) : []
     );
 
-<<<<<<< HEAD
-    const bscConnections = BinanceSmartChain.getConnectedInstances();
-    connections = connections.concat(
-      bscConnections ? Object.values(bscConnections) : []
-=======
     const cronosConnections = Cronos.getConnectedInstances();
     connections = connections.concat(
       cronosConnections ? Object.values(cronosConnections) : []
@@ -95,7 +90,11 @@
     const nearConnections = Near.getConnectedInstances();
     connections = connections.concat(
       nearConnections ? Object.values(nearConnections) : []
->>>>>>> 785f7059
+    );
+
+    const bscConnections = BinanceSmartChain.getConnectedInstances();
+    connections = connections.concat(
+      bscConnections ? Object.values(bscConnections) : []
     );
   }
 
